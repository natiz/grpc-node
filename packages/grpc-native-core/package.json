--- conflicted
+++ resolved
@@ -1,6 +1,6 @@
 {
   "name": "grpc",
-  "version": "1.24.1",
+  "version": "1.24.0-pre1",
   "author": "Google Inc.",
   "description": "gRPC Library for Node",
   "homepage": "https://grpc.io/",
@@ -73,12 +73,7 @@
     "deps/grpc/third_party/boringssl/include/**/*.{c,cc,h}",
     "deps/grpc/third_party/boringssl/ssl/**/*.{c,cc,h}",
     "deps/grpc/third_party/boringssl/third_party/**/*.{c,h}",
-<<<<<<< HEAD
-    "deps/grpc/third_party/upb/**/*.{c,h}",
-=======
-    "deps/grpc/third_party/nanopb/*.{c,cc,h}",
     "deps/grpc/third_party/upb/**/*.{c,h,inc}",
->>>>>>> 69b19df4
     "deps/grpc/third_party/zlib/**/*.{c,cc,h}",
     "deps/grpc/third_party/address_sorting/**/*.{c,h}",
     "deps/grpc/third_party/cares/**/*.{c,h}",
