{
  "name": "grpc",
  "version": "1.7.0-dev",
  "author": "Google Inc.",
  "description": "gRPC Library for Node",
  "homepage": "https://grpc.io/",
  "repository": {
    "type": "git",
    "url": "https://github.com/grpc/grpc-node.git"
  },
  "bugs": "https://github.com/grpc/grpc-node/issues",
  "contributors": [
    {
      "name": "Michael Lumish",
      "email": "mlumish@google.com"
    }
  ],
  "directories": {
    "lib": "src/node/src"
  },
  "scripts": {
    "build": "./node_modules/.bin/node-pre-gyp build",
    "electron-build": "./node_modules/.bin/node-pre-gyp configure build --runtime=electron --disturl=https://atom.io/download/atom-shell",
    "coverage": "./node_modules/.bin/istanbul cover ./node_modules/.bin/_mocha test",
    "install": "./node_modules/.bin/node-pre-gyp install --fallback-to-build --library=static_library"
  },
  "bundledDependencies": [
    "node-pre-gyp"
  ],
  "dependencies": {
    "arguejs": "^0.2.3",
    "lodash": "^4.15.0",
    "nan": "^2.0.0",
    "node-pre-gyp": "^0.6.35",
    "protobufjs": "^5.0.0"
  },
  "devDependencies": {
<<<<<<< HEAD
    "async": "^2.0.1",
    "electron-mocha": "^3.1.1",
    "google-auth-library": "^0.9.2",
    "google-protobuf": "^3.0.0",
    "istanbul": "^0.4.4",
    "jsdoc": "^3.3.2"
=======
    "electron-mocha": "^3.1.1",
    "google-protobuf": "^3.0.0",
    "istanbul": "^0.4.4"
>>>>>>> 20e0cf45
  },
  "engines": {
    "node": ">=4"
  },
  "binary": {
    "module_name": "grpc_node",
    "module_path": "src/node/extension_binary/{node_abi}-{platform}-{arch}",
    "host": "https://storage.googleapis.com/",
    "remote_path": "grpc-precompiled-binaries/node/{name}/v{version}",
    "package_name": "{node_abi}-{platform}-{arch}.tar.gz"
  },
  "files": [
    "LICENSE",
    "README.md",
    "deps/grpc/etc/",
    "index.js",
    "src/*.js",
    "ext/*.{cc,h}",
    "deps/grpc/include/grpc/**/*.h",
    "deps/grpc/src/core/**/*.{c,h}",
    "deps/grpc/src/boringssl/*.{c,h}",
    "deps/grpc/third_party/nanopb/*.{c,h}",
    "deps/grpc/third_party/zlib/**/*.{c,h}",
    "deps/grpc/third_party/boringssl/crypto/**/*.{c,h}",
    "deps/grpc/third_party/boringssl/include/**/*.{c,h}",
    "deps/grpc/third_party/boringssl/ssl/**/*.{c,h}",
    "binding.gyp"
  ],
  "main": "index.js",
  "typings": "src/index.d.ts",
  "license": "Apache-2.0",
  "jshintConfig": {
    "bitwise": true,
    "curly": true,
    "eqeqeq": true,
    "esnext": true,
    "freeze": true,
    "immed": true,
    "indent": 2,
    "latedef": "nofunc",
    "maxlen": 80,
    "mocha": true,
    "newcap": true,
    "node": true,
    "noarg": true,
    "quotmark": "single",
    "strict": true,
    "trailing": true,
    "undef": true,
    "unused": "vars"
  }
}<|MERGE_RESOLUTION|>--- conflicted
+++ resolved
@@ -35,18 +35,9 @@
     "protobufjs": "^5.0.0"
   },
   "devDependencies": {
-<<<<<<< HEAD
-    "async": "^2.0.1",
-    "electron-mocha": "^3.1.1",
-    "google-auth-library": "^0.9.2",
-    "google-protobuf": "^3.0.0",
-    "istanbul": "^0.4.4",
-    "jsdoc": "^3.3.2"
-=======
     "electron-mocha": "^3.1.1",
     "google-protobuf": "^3.0.0",
     "istanbul": "^0.4.4"
->>>>>>> 20e0cf45
   },
   "engines": {
     "node": ">=4"
@@ -76,7 +67,6 @@
     "binding.gyp"
   ],
   "main": "index.js",
-  "typings": "src/index.d.ts",
   "license": "Apache-2.0",
   "jshintConfig": {
     "bitwise": true,
