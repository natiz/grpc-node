--- conflicted
+++ resolved
@@ -75,12 +75,7 @@
       "deps/grpc/third_party/boringssl/include/**/*.{c,cc,h}",
       "deps/grpc/third_party/boringssl/ssl/**/*.{c,cc,h}",
       "deps/grpc/third_party/boringssl/third_party/**/*.{c,h}",
-<<<<<<< HEAD
-      "deps/grpc/third_party/upb/**/*.{c,h}",
-=======
-      "deps/grpc/third_party/nanopb/*.{c,cc,h}",
       "deps/grpc/third_party/upb/**/*.{c,h,inc}",
->>>>>>> 69b19df4
       "deps/grpc/third_party/zlib/**/*.{c,cc,h}",
       "deps/grpc/third_party/address_sorting/**/*.{c,h}",
       "deps/grpc/third_party/cares/**/*.{c,h}",
