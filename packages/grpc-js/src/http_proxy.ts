--- conflicted
+++ resolved
@@ -17,11 +17,7 @@
 
 import { log } from './logging';
 import { LogVerbosity } from './constants';
-<<<<<<< HEAD
-=======
 import { getDefaultAuthority } from './resolver';
-import { parseTarget } from './resolver-dns';
->>>>>>> c5424a53
 import { Socket } from 'net';
 import * as http from 'http';
 import * as tls from 'tls';
@@ -206,12 +202,10 @@
             ' through proxy ' +
             proxyAddressString
         );
-<<<<<<< HEAD
         resolve({
           socket,
           realTarget: parsedTarget,
         });
-=======
         if ('secureContext' in connectionOptions) {
           /* The proxy is connecting to a TLS server, so upgrade this socket
            * connection to a TLS connection.
@@ -222,16 +216,15 @@
               host: getDefaultAuthority(realTarget),
               socket: socket,
             }, () => {
-              resolve({ socket: cts, realTarget });
+              resolve({ socket: cts, realTarget: parsedTarget });
             }
           );
         } else {
           resolve({
             socket,
-            realTarget,
+            realTarget: parsedTarget,
           });
         }
->>>>>>> c5424a53
       } else {
         log(
           LogVerbosity.ERROR,
