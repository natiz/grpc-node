--- conflicted
+++ resolved
@@ -1,10 +1,6 @@
 {
   "name": "@grpc/grpc-js",
-<<<<<<< HEAD
   "version": "0.8.0",
-=======
-  "version": "0.7.9",
->>>>>>> 4ec023c2
   "description": "gRPC Library for Node - pure JS implementation",
   "homepage": "https://grpc.io/",
   "repository": "https://github.com/grpc/grpc-node/tree/master/packages/grpc-js",
